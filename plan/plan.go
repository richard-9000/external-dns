/*
Copyright 2017 The Kubernetes Authors.

Licensed under the Apache License, Version 2.0 (the "License");
you may not use this file except in compliance with the License.
You may obtain a copy of the License at

    http://www.apache.org/licenses/LICENSE-2.0

Unless required by applicable law or agreed to in writing, software
distributed under the License is distributed on an "AS IS" BASIS,
WITHOUT WARRANTIES OR CONDITIONS OF ANY KIND, either express or implied.
See the License for the specific language governing permissions and
limitations under the License.
*/

package plan

import (
	"strings"

	"github.com/kubernetes-incubator/external-dns/endpoint"
)

// Plan can convert a list of desired and current records to a series of create,
// update and delete actions.
type Plan struct {
	// List of current records
	Current []*endpoint.Endpoint
	// List of desired records
	Desired []*endpoint.Endpoint
	// Policies under which the desired changes are calculated
	Policies []Policy
	// List of changes necessary to move towards desired state
	// Populated after calling Calculate()
	Changes *Changes
}

// Changes holds lists of actions to be executed by dns providers
type Changes struct {
	// Records that need to be created
	Create []*endpoint.Endpoint
	// Records that need to be updated (current data)
	UpdateOld []*endpoint.Endpoint
	// Records that need to be updated (desired data)
	UpdateNew []*endpoint.Endpoint
	// Records that need to be deleted
	Delete []*endpoint.Endpoint
}

// planTable is a supplementary struct for Plan
// each row correspond to a dnsName -> (current record + all desired records)
/*
planTable: (-> = target)
--------------------------------------------------------
DNSName | Current record | Desired Records             |
--------------------------------------------------------
foo.com | -> 1.1.1.1     | [->1.1.1.1, ->elb.com]      |  = no action
--------------------------------------------------------
bar.com |                | [->191.1.1.1, ->190.1.1.1]  |  = create (bar.com -> 190.1.1.1)
--------------------------------------------------------
"=", i.e. result of calculation relies on supplied ConflictResolver
*/
type planTable struct {
	rows     map[string]*planTableRow
	resolver ConflictResolver
}

func newPlanTable() planTable { //TODO: make resolver configurable
	return planTable{map[string]*planTableRow{}, PerResource{}}
}

// planTableRow
// current corresponds to the record currently occupying dns name on the dns provider
// candidates corresponds to the list of records which would like to have this dnsName
type planTableRow struct {
	current    *endpoint.Endpoint
	candidates []*endpoint.Endpoint
}

func (t planTable) addCurrent(e *endpoint.Endpoint) {
	dnsName := sanitizeDNSName(e.DNSName)
	if _, ok := t.rows[dnsName]; !ok {
		t.rows[dnsName] = &planTableRow{}
	}
	t.rows[dnsName].current = e
}

func (t planTable) addCandidate(e *endpoint.Endpoint) {
	dnsName := sanitizeDNSName(e.DNSName)
	if _, ok := t.rows[dnsName]; !ok {
		t.rows[dnsName] = &planTableRow{}
	}
	t.rows[dnsName].candidates = append(t.rows[dnsName].candidates, e)
}

// TODO: allows record type change, which might not be supported by all dns providers
func (t planTable) getUpdates() (updateNew []*endpoint.Endpoint, updateOld []*endpoint.Endpoint) {
	for _, row := range t.rows {
		if row.current != nil && len(row.candidates) > 0 { //dns name is taken
			update := t.resolver.ResolveUpdate(row.current, row.candidates)
			// compare "update" to "current" to figure out if actual update is required
			if shouldUpdateTTL(update, row.current) || targetChanged(update, row.current) {
				inheritOwner(row.current, update)
				updateNew = append(updateNew, update)
				updateOld = append(updateOld, row.current)
			}
			continue
		}
	}
	return
}

func (t planTable) getCreates() (createList []*endpoint.Endpoint) {
	for _, row := range t.rows {
		if row.current == nil { //dns name not taken
			createList = append(createList, t.resolver.ResolveCreate(row.candidates))
		}
	}
	return
}

func (t planTable) getDeletes() (deleteList []*endpoint.Endpoint) {
	for _, row := range t.rows {
		if row.current != nil && len(row.candidates) == 0 {
			deleteList = append(deleteList, row.current)
		}
	}
	return
}

// Calculate computes the actions needed to move current state towards desired
// state. It then passes those changes to the current policy for further
// processing. It returns a copy of Plan with the changes populated.
func (p *Plan) Calculate() *Plan {
	t := newPlanTable()

	for _, current := range filterRecordsForPlan(p.Current) {
		t.addCurrent(current)
	}
	for _, desired := range filterRecordsForPlan(p.Desired) {
		t.addCandidate(desired)
	}

	changes := &Changes{}
	changes.Create = t.getCreates()
	changes.Delete = t.getDeletes()
	changes.UpdateNew, changes.UpdateOld = t.getUpdates()
	for _, pol := range p.Policies {
		changes = pol.Apply(changes)
	}

	plan := &Plan{
		Current: p.Current,
		Desired: p.Desired,
		Changes: changes,
	}

	return plan
}

func inheritOwner(from, to *endpoint.Endpoint) {
	if to.Labels == nil {
		to.Labels = map[string]string{}
	}
	if from.Labels == nil {
		from.Labels = map[string]string{}
	}
	to.Labels[endpoint.OwnerLabelKey] = from.Labels[endpoint.OwnerLabelKey]
}

func targetChanged(desired, current *endpoint.Endpoint) bool {
	return !desired.Targets.Same(current.Targets)
}

func shouldUpdateTTL(desired, current *endpoint.Endpoint) bool {
	if !desired.RecordTTL.IsConfigured() {
		return false
	}
	return desired.RecordTTL != current.RecordTTL
}

<<<<<<< HEAD
// filterRecordsForPlan removes records that are not relevant to the planner.
// Currently this just removes TXT records to prevent them from being
// deleted erroneously by the planner (only the TXT registry should do this.)
//
// Per RFC 1034, CNAME records conflict with all other records - it is the
// only record with this property. The behavior of the planner may need to be
// made more sophisticated to codify this.
func filterRecordsForPlan(records []*endpoint.Endpoint) []*endpoint.Endpoint {
	filtered := []*endpoint.Endpoint{}

	for _, record := range records {
		// Explicitly specify which records we want to use for planning.
		// TODO: Add AAAA records as well when they are supported.
		switch record.RecordType {
		case endpoint.RecordTypeA, endpoint.RecordTypeCNAME:
			filtered = append(filtered, record)
		default:
			continue
		}
	}

	return filtered
=======
// sanitizeDNSName checks if the DNS name is correct
// for now it only removes space and lower case
func sanitizeDNSName(dnsName string) string {
	return strings.TrimSpace(strings.ToLower(dnsName))
>>>>>>> b9f7dd8f
}<|MERGE_RESOLUTION|>--- conflicted
+++ resolved
@@ -180,7 +180,6 @@
 	return desired.RecordTTL != current.RecordTTL
 }
 
-<<<<<<< HEAD
 // filterRecordsForPlan removes records that are not relevant to the planner.
 // Currently this just removes TXT records to prevent them from being
 // deleted erroneously by the planner (only the TXT registry should do this.)
@@ -203,10 +202,10 @@
 	}
 
 	return filtered
-=======
+}
+
 // sanitizeDNSName checks if the DNS name is correct
 // for now it only removes space and lower case
 func sanitizeDNSName(dnsName string) string {
 	return strings.TrimSpace(strings.ToLower(dnsName))
->>>>>>> b9f7dd8f
 }